use std::ops::Div;

use diman::Quotient;

use super::Chemistry;
use super::Timescale;
use crate::sweep::grid::Cell;
use crate::sweep::site::Site;
use crate::units::Density;
use crate::units::Dimension;
use crate::units::Dimensionless;
use crate::units::EnergyPerTime;
use crate::units::HeatingRate;
use crate::units::HeatingTerm;
use crate::units::InverseTemperature;
use crate::units::Length;
use crate::units::NumberDensity;
use crate::units::PhotonRate;
use crate::units::Quantity;
use crate::units::Rate;
use crate::units::Temperature;
use crate::units::Time;
use crate::units::Volume;
use crate::units::VolumeRate;
use crate::units::BOLTZMANN_CONSTANT;
use crate::units::GAMMA;
use crate::units::NUMBER_WEIGHTED_AVERAGE_CROSS_SECTION;
use crate::units::PHOTON_AVERAGE_ENERGY;
use crate::units::PROTON_MASS;
use crate::units::RYDBERG_CONSTANT;

const HYDROGEN_MASS_FRACTION: f64 = 1.0;

const MAX_DEPTH: usize = 100;

/// The ionized hydrogen fraction is always kept between this value and (1 - this value)
/// to ensure numerical stability.
const IONIZED_HYDROGEN_FRACTION_EPSILON: f64 = 1e-10;

#[derive(Debug)]
pub struct HydrogenOnly {
    pub rate_threshold: PhotonRate,
    pub scale_factor: Dimensionless,
    pub timestep_safety_factor: Dimensionless,
    pub prevent_cooling: bool,
}

#[derive(Debug)]
pub struct HydrogenOnlySpecies {
    pub ionized_hydrogen_fraction: Dimensionless,
    pub temperature: Temperature,
    pub timestep: Time,
}

impl HydrogenOnlySpecies {
    pub(crate) fn new(
        ionized_hydrogen_fraction: Dimensionless,
        temperature: Temperature,
    ) -> HydrogenOnlySpecies {
        Self {
            ionized_hydrogen_fraction,
            temperature,
            timestep: Time::zero(),
        }
    }
}

impl Chemistry for HydrogenOnly {
    type Photons = PhotonRate;
    type Species = HydrogenOnlySpecies;

    fn get_outgoing_rate(
        &self,
        cell: &Cell,
        site: &Site<Self>,
        incoming_rate: Self::Photons,
    ) -> PhotonRate {
        let neutral_hydrogen_number_density =
            site.density / PROTON_MASS * (1.0 - site.species.ionized_hydrogen_fraction);
        let sigma = NUMBER_WEIGHTED_AVERAGE_CROSS_SECTION;
        if incoming_rate < self.rate_threshold {
            PhotonRate::zero()
        } else {
            let non_absorbed_fraction =
                (-neutral_hydrogen_number_density * sigma * cell.size).exp();
            incoming_rate * non_absorbed_fraction
        }
    }

    fn update_abundances(
        &self,
        site: &mut Site<Self>,
        rate: Self::Photons,
        timestep: Time,
        volume: Volume,
        length: Length,
    ) -> Timescale {
        let floor = Some((
            site.species.temperature,
            site.species.ionized_hydrogen_fraction,
        ))
        .filter(|_| self.prevent_cooling);
        let mut solver = Solver {
            ionized_hydrogen_fraction: site.species.ionized_hydrogen_fraction,
            temperature: site.species.temperature,
            density: site.density,
            volume,
            length,
            rate,
            scale_factor: self.scale_factor,
            floor,
        };
        let timestep_used = solver.perform_timestep(timestep, self.timestep_safety_factor);
        site.species.temperature = solver.temperature;
        site.species.ionized_hydrogen_fraction = solver.ionized_hydrogen_fraction;
        site.species.timestep = timestep_used.time;
        // Timescale of change
        timestep_used
    }
}

struct TimestepCriterionViolated;
struct TimestepConvergenceFailed;

#[derive(Debug)]
pub(crate) struct Solver {
    pub ionized_hydrogen_fraction: Dimensionless,
    pub temperature: Temperature,
    pub density: Density,
    pub volume: Volume,
    pub length: Length,
    pub rate: PhotonRate,
    pub scale_factor: Dimensionless,
    pub floor: Option<(Temperature, Dimensionless)>,
}

// All numbers taken from Rosdahl et al (2015)
impl Solver {
    fn hydrogen_number_density(&self) -> NumberDensity {
        self.density / PROTON_MASS
    }

    pub fn ionized_hydrogen_number_density(&self) -> NumberDensity {
        self.hydrogen_number_density() * self.ionized_hydrogen_fraction
    }

    pub fn neutral_hydrogen_number_density(&self) -> NumberDensity {
        self.hydrogen_number_density() * (1.0 - self.ionized_hydrogen_fraction)
    }

    pub fn electron_number_density(&self) -> NumberDensity {
        // Assumes zero helium
        self.ionized_hydrogen_number_density()
    }

    fn mu(&self) -> Dimensionless {
        // Holds for hydrogen only
        1.0 / (self.ionized_hydrogen_fraction + 1.0)
    }

    fn collision_fit_function(&self) -> f64 {
        let temperature = self.temperature.in_kelvins();
        temperature.sqrt() / (1.0 + (temperature / 1e5).sqrt()) * (-157809.1 / temperature).exp()
    }

    fn collision_fit_function_derivative(&self) -> f64 {
        let const1 = 1.0 / 1e5;
        let const2 = 157809.1;
        let t = self.temperature.in_kelvins();
        ((-const2 / t).exp()
            * (const1 * const2 * t + 0.5 * (const1 * t).sqrt() * (2.0 * const2 + t)))
            / (t.powi(3).sqrt() * (const1 * t).sqrt() * ((const1 * t).sqrt() + 1.0).powi(2))
    }

<<<<<<< HEAD
    fn case_b_recombination_rate(&self) -> VolumeRate {
        // let lambda = Temperature::kelvins(315614.0) / self.temperature;
        // VolumeRate::centimeters_cubed_per_s(
        //     2.753e-14 * lambda.powf(1.5) / (1.0 + (lambda / 2.74).powf(0.407)).powf(2.242),
        // )
        VolumeRate::centimeters_cubed_per_s(2.59e-13)
=======
    pub fn case_b_recombination_rate(&self) -> VolumeRate {
        let lambda = Temperature::kelvins(315614.0) / self.temperature;
        VolumeRate::centimeters_cubed_per_s(
            2.753e-14 * lambda.powf(1.5) / (1.0 + (lambda / 2.74).powf(0.407)).powf(2.242),
        )
>>>>>>> 53611972
    }

    fn case_b_recombination_rate_derivative(&self) -> Quotient<VolumeRate, Temperature> {
        Quotient::<VolumeRate, Temperature>::zero()
    }

    fn case_b_recombination_cooling_rate(&self) -> HeatingTerm {
        HeatingTerm::zero()
    }

    fn case_b_recombination_cooling_rate_derivative(&self) -> Quotient<HeatingTerm, Temperature> {
        Quotient::<HeatingTerm, Temperature>::zero()
        // let c1 = 315614.0;
        // let c2 = 1.97;
        // let c3 = 0.376;
        // let c4 = 3.72;
        // let c5 = 2.25;
        // let t = self.temperature.in_kelvins();
        // let derivative = (1.0 + (c1 / (c5 * t)).powf(c3)).powf(-1.0 - c4)
        //     * (1.0 - 1.0 * c2 + (1.0 - 1.0 * c2 + c3 * c4) * (c1 / (c5 * t)).powf(c3))
        //     * (c1 / t).powf(c2);
        // HeatingTerm::ergs_centimeters_cubed_per_s(3.435e-30 * derivative)
        //     / Temperature::kelvins(1.0)
    }

    pub fn collisional_ionization_rate(&self) -> VolumeRate {
        VolumeRate::centimeters_cubed_per_s(5.85e-11 * self.collision_fit_function())
    }

    fn collisional_ionization_rate_derivative(&self) -> Quotient<VolumeRate, Temperature> {
        VolumeRate::centimeters_cubed_per_s(5.85e-11 * self.collision_fit_function_derivative())
            / Temperature::kelvins(1.0)
    }

    fn collisional_ionization_cooling_rate(&self) -> HeatingTerm {
        HeatingTerm::ergs_centimeters_cubed_per_s(1.27e-21 * self.collision_fit_function())
    }

    fn collisional_ionization_cooling_rate_derivative(&self) -> Quotient<HeatingTerm, Temperature> {
        HeatingTerm::ergs_centimeters_cubed_per_s(
            1.27e-21 * self.collision_fit_function_derivative(),
        ) / Temperature::kelvins(1.0)
    }

    fn collisional_excitation_cooling_rate(&self) -> HeatingTerm {
        let temperature = self.temperature.in_kelvins();
        HeatingTerm::ergs_centimeters_cubed_per_s(
            7.5e-19 / (1.0 + (temperature / 1e5).sqrt()) * (-118348.0 / temperature).exp(),
        )
    }

    fn collisional_excitation_cooling_rate_derivative(&self) -> Quotient<HeatingTerm, Temperature> {
        let t = self.temperature.in_kelvins();
        let c1 = 7.5e-19;
        let c2 = 118348.0;
        let c3 = 1.0 / 1e5;
        HeatingTerm::ergs_centimeters_cubed_per_s(
            (c1 * (-c2 / t).exp() * (c2 * c3 * t - 0.5 * c3 * t.powi(2) + c2 * (c3 * t).sqrt()))
                / (t.powi(2) * (c3 * t).sqrt() * (1.0 + (c3 * t).sqrt()).powi(2)),
        ) / Temperature::kelvins(1.0)
    }

    fn bremsstrahlung_cooling_rate(&self) -> HeatingTerm {
        HeatingTerm::ergs_centimeters_cubed_per_s(1.42e-27 * self.temperature.in_kelvins().sqrt())
    }

    fn bremsstrahlung_cooling_rate_derivative(&self) -> Quotient<HeatingTerm, Temperature> {
        HeatingTerm::ergs_centimeters_cubed_per_s(
            1.42e-27 / (2.0 * self.temperature.in_kelvins().sqrt()),
        ) / Temperature::kelvins(1.0)
    }

    fn compton_cooling_rate(&self) -> EnergyPerTime {
        let x = (2.727 / self.scale_factor).value();
        EnergyPerTime::ergs_per_s(1.017e-37 * x.powi(4) * (self.temperature.in_kelvins() - x))
    }

    fn compton_cooling_rate_derivative(&self) -> Quotient<EnergyPerTime, Temperature> {
        let x = (2.727 / self.scale_factor).value();
        EnergyPerTime::ergs_per_s(1.017e-37 * x.powi(4)) / Temperature::kelvins(1.0)
    }

    pub fn cooling_rate(&self) -> HeatingRate {
        let ne = self.electron_number_density();
        let nh_neutral = self.neutral_hydrogen_number_density();
        let nh_ionized = self.ionized_hydrogen_number_density();
        let collisional = (self.collisional_excitation_cooling_rate()
            + self.collisional_ionization_cooling_rate())
            * ne
            * nh_neutral;
        let recombination = self.case_b_recombination_cooling_rate() * ne * nh_ionized;
        let bremsstrahlung = self.bremsstrahlung_cooling_rate() * ne * nh_ionized;
        let compton: HeatingRate = self.compton_cooling_rate() * ne;
        collisional + recombination + bremsstrahlung + compton
    }

    fn cooling_rate_derivative(&self) -> Quotient<HeatingRate, Temperature> {
        let ne = self.electron_number_density();
        let nh_neutral = self.neutral_hydrogen_number_density();
        let nh_ionized = self.ionized_hydrogen_number_density();
        let collisional = (self.collisional_excitation_cooling_rate_derivative()
            + self.collisional_ionization_cooling_rate_derivative())
            * ne
            * nh_neutral;
        let recombination = self.case_b_recombination_cooling_rate_derivative() * ne * nh_ionized;
        let bremsstrahlung = self.bremsstrahlung_cooling_rate_derivative() * ne * nh_ionized;
        let compton: Quotient<HeatingRate, Temperature> =
            self.compton_cooling_rate_derivative() * ne;
        collisional + recombination + bremsstrahlung + compton
    }

    fn temperature_change(&mut self, timestep: Time) -> Temperature {
        let k = (GAMMA - 1.0) * PROTON_MASS / (self.density * BOLTZMANN_CONSTANT);
        let lambda = self.photoheating_rate(timestep) - self.cooling_rate();
        let dlambdadt = -self.cooling_rate_derivative();
        let mu = self.mu();
        k * mu * lambda * timestep / (1.0 - k * mu * dlambdadt * timestep)
    }

    fn num_newly_ionized_hydrogen_atoms(&self, timestep: Time) -> Dimensionless {
        let neutral_hydrogen_number_density = self.neutral_hydrogen_number_density();
        let sigma = NUMBER_WEIGHTED_AVERAGE_CROSS_SECTION;
        let absorbed_fraction =
            1.0 - (-neutral_hydrogen_number_density * sigma * self.length).exp();
        let num_photons: Dimensionless = timestep * self.rate;
        num_photons * absorbed_fraction
    }

<<<<<<< HEAD
    fn photoheating_rate(&self, timestep: Time) -> HeatingRate {
        // let num_ionized_hydrogen_atoms = self.num_newly_ionized_hydrogen_atoms(timestep);
        // let ionization_density = num_ionized_hydrogen_atoms / self.volume;
        // ionization_density * (PHOTON_AVERAGE_ENERGY - RYDBERG_CONSTANT) / timestep
        HeatingRate::zero()
=======
    pub fn photoheating_rate(&self, timestep: Time) -> HeatingRate {
        let num_ionized_hydrogen_atoms = self.num_newly_ionized_hydrogen_atoms(timestep);
        let ionization_density = num_ionized_hydrogen_atoms / self.volume;
        ionization_density * (PHOTON_AVERAGE_ENERGY - RYDBERG_CONSTANT) / timestep
>>>>>>> 53611972
    }

    pub fn photoionization_rate(&self, timestep: Time) -> Rate {
        let num_ionized_hydrogen_atoms = self.num_newly_ionized_hydrogen_atoms(timestep);
        let fraction_ionized_hydrogen_atoms =
            num_ionized_hydrogen_atoms / (self.neutral_hydrogen_number_density() * self.volume);
        fraction_ionized_hydrogen_atoms / timestep
    }

    fn ionized_fraction_change(&mut self, timestep: Time) -> Dimensionless {
        // See A23 of Rosdahl et al
        let nh = self.hydrogen_number_density();
        let ne = self.electron_number_density();
        let alpha = self.case_b_recombination_rate();
        let dalpha = self.case_b_recombination_rate_derivative();
        let beta = self.collisional_ionization_rate();
        let dbeta = self.collisional_ionization_rate_derivative();
        let photoionization_rate = self.photoionization_rate(timestep);
        let c: Rate = beta * ne + photoionization_rate;
        let mu = self.mu();
        let d: Rate = alpha * ne;
        let xhii = self.ionized_hydrogen_fraction;
        // Derivative
        let rhsc: Rate = ne * self.temperature * mu * HYDROGEN_MASS_FRACTION * dbeta;
        let dcdx: Rate = nh * beta - rhsc;
        let rhsd: Rate = ne * self.temperature * mu * HYDROGEN_MASS_FRACTION * dalpha;
        let dddx: Rate = nh * alpha - rhsd;
        let j = dcdx - (c + d) - xhii * (dcdx + dddx);
        timestep * (c - xhii * (c + d)) / (1.0 - j * timestep)
    }

    fn clamp(&mut self) {
        let xhii_floor = self
            .floor
            .map(|(_, xhii)| *xhii)
            .unwrap_or(IONIZED_HYDROGEN_FRACTION_EPSILON);
        self.ionized_hydrogen_fraction = self
            .ionized_hydrogen_fraction
            .clamp(xhii_floor, 1.0 - IONIZED_HYDROGEN_FRACTION_EPSILON);
        if let Some((temp_floor, _)) = self.floor {
            if self.temperature < temp_floor {
                self.temperature = temp_floor;
            }
        }
    }

    fn try_timestep_update(
        &mut self,
        timestep: Time,
        timestep_safety_factor: Dimensionless,
    ) -> Result<Timescale, TimestepCriterionViolated> {
        let temperature_change = Temperature::zero();
        let ideal_temperature_timestep = Timescale::temperature(update(
            &mut self.temperature,
            temperature_change,
            timestep_safety_factor,
            timestep,
        )?);
        let ionized_fraction_change = self.ionized_fraction_change(timestep);
        let ideal_ionized_fraction_timestep = Timescale::ionization_fraction(update(
            &mut self.ionized_hydrogen_fraction,
            ionized_fraction_change,
            timestep_safety_factor,
            timestep,
        )?);
        self.clamp();
        Ok(ideal_temperature_timestep.min(ideal_ionized_fraction_timestep))
    }

    fn perform_timestep_internal(
        &mut self,
        timestep: Time,
        timestep_safety_factor: Dimensionless,
        depth: usize,
        max_depth: usize,
    ) -> Result<Timescale, TimestepConvergenceFailed> {
        self.clamp();
        let initial_state = (self.temperature, self.ionized_hydrogen_fraction);
        if depth > max_depth {
            return Err(TimestepConvergenceFailed);
        }
        match self.try_timestep_update(timestep, timestep_safety_factor) {
            Err(TimestepCriterionViolated) => {
                (self.temperature, self.ionized_hydrogen_fraction) = initial_state;
                self.perform_timestep_internal(
                    timestep / 2.0,
                    timestep_safety_factor,
                    depth + 1,
                    max_depth,
                )?;
                self.perform_timestep_internal(
                    timestep / 2.0,
                    timestep_safety_factor,
                    depth + 1,
                    max_depth,
                )
            }
            Ok(timestep_recommendation) => Ok(timestep_recommendation),
        }
    }

    pub fn perform_timestep(
        &mut self,
        timestep: Time,
        timestep_safety_factor: Dimensionless,
    ) -> Timescale {
        self.perform_timestep_internal(timestep, timestep_safety_factor, 0, MAX_DEPTH)
            .unwrap_or_else(|_| {
                log::error!(
                    "Failed to find timestep in chemistry. Solver state: {:?}",
                    self
                );
                // We don't panic here to make sure we can still run
                // the process but lets return a pessimistic timescale
                Timescale::temperature(timestep / 10.0)
            })
    }
}

fn update<const D: Dimension>(
    value: &mut Quantity<f64, D>,
    change: Quantity<f64, D>,
    max_allowed_change: Dimensionless,
    timestep: Time,
) -> Result<Time, TimestepCriterionViolated>
where
    Quantity<f64, D>: Div<Quantity<f64, D>, Output = Dimensionless>,
{
    let relative_change = (change / *value).abs().min(1.0 / f64::EPSILON);
    if relative_change > max_allowed_change {
        Err(TimestepCriterionViolated)
    } else {
        *value += change;
        let timestep_recommendation = timestep * (max_allowed_change / relative_change);
        Ok(timestep_recommendation)
    }
}

#[cfg(not(feature = "2d"))]
#[cfg(test)]
mod tests {
    use std::fs;
    use std::ops::Div;
    use std::ops::Mul;
    use std::ops::Sub;
    use std::path::Path;

    use super::Solver;
    use crate::units::Density;
    use crate::units::Dimension;
    use crate::units::Dimensionless;
    use crate::units::HeatingRate;
    use crate::units::Length;
    use crate::units::NumberDensity;
    use crate::units::PhotonFlux;
    use crate::units::PhotonRate;
    use crate::units::Quantity;
    use crate::units::Rate;
    use crate::units::Temperature;
    use crate::units::Time;
    use crate::units::Volume;
    use crate::units::PROTON_MASS;

    #[allow(unused)]
    const MAX_ALLOWED_RELATIVE_CHANGE: f64 = 0.01;

    fn test_numerical_derivative<const D1: Dimension, const D2: Dimension>(
        function: fn(&Solver) -> Quantity<f64, D1>,
        derivative: fn(&Solver) -> Quantity<f64, D2>,
    ) where
        Quantity<f64, D1>: Mul<Quantity<f64, D1>>,
        Quantity<f64, D1>: Sub<Quantity<f64, D1>, Output = Quantity<f64, D1>>,
        Quantity<f64, D1>: Div<Temperature, Output = Quantity<f64, D2>>,
        Quantity<f64, D2>: Div<Quantity<f64, D2>, Output = Dimensionless>,
    {
        // We can't have very high standards for accuracy here because numerical precision is
        // terrible
        let epsilon = 1e-1;
        let delta = Temperature::kelvins(1e-6);
        for temperature in [
            Temperature::kelvins(1e1),
            Temperature::kelvins(1e2),
            Temperature::kelvins(1e3),
            Temperature::kelvins(1e4),
            Temperature::kelvins(1e5),
            Temperature::kelvins(1e6),
            Temperature::kelvins(1e7),
        ] {
            let mut solver = Solver {
                temperature,
                // none of these matter
                ionized_hydrogen_fraction: Dimensionless::zero(),
                density: Density::zero(),
                volume: Volume::zero(),
                length: Length::zero(),
                rate: Rate::zero(),
                scale_factor: Dimensionless::dimensionless(1.0),
                floor: None,
            };
            let analytical = derivative(&solver);
            let v1 = function(&solver);
            solver.temperature += delta;
            let v2 = function(&solver);
            let numerical = (v2 - v1) / delta;
            assert!(
                (analytical - numerical).abs()
                    / (analytical.abs() + numerical.abs() + Quantity::new_unchecked(1e-50))
                    < epsilon
            );
        }
    }

    #[test]
    fn case_b_recombination_rate_derivative() {
        test_numerical_derivative(
            Solver::case_b_recombination_rate,
            Solver::case_b_recombination_rate_derivative,
        )
    }

    #[test]
    fn collisional_ionization_rate_derivative() {
        test_numerical_derivative(
            Solver::collisional_ionization_rate,
            Solver::collisional_ionization_rate_derivative,
        )
    }

    #[test]
    fn collisional_ionization_cooling_rate_derivative() {
        test_numerical_derivative(
            Solver::collisional_ionization_cooling_rate,
            Solver::collisional_ionization_cooling_rate_derivative,
        )
    }

    #[test]
    fn collisional_excitation_cooling_rate_derivative() {
        test_numerical_derivative(
            Solver::collisional_excitation_cooling_rate,
            Solver::collisional_excitation_cooling_rate_derivative,
        )
    }

    #[test]
    fn case_b_recombination_cooling_rate_derivative() {
        test_numerical_derivative(
            Solver::case_b_recombination_cooling_rate,
            Solver::case_b_recombination_cooling_rate_derivative,
        )
    }

    #[test]
    fn bremsstrahlung_cooling_rate_derivative() {
        test_numerical_derivative(
            Solver::bremsstrahlung_cooling_rate,
            Solver::bremsstrahlung_cooling_rate_derivative,
        )
    }

    #[test]
    fn compton_cooling_rate_derivative() {
        test_numerical_derivative(
            Solver::compton_cooling_rate,
            Solver::compton_cooling_rate_derivative,
        )
    }

    struct Configuration {
        init_xhii: Dimensionless,
        flux: PhotonFlux,
        temperature: Temperature,
        density: Density,
        modifier: fn(&mut Solver, &Configuration),
        final_time: Time,
        output_times: Vec<Time>,
    }

    struct State {
        xhii: Dimensionless,
        temperature: Temperature,
        time: Time,
        recombination: HeatingRate,
        bremsstrahlung: HeatingRate,
        compton: HeatingRate,
        collisional_excitation: HeatingRate,
        collisional_ionization: HeatingRate,
        ne: NumberDensity,
        nh_neutral: NumberDensity,
    }

    impl Configuration {
        fn new(
            init_xhii: Dimensionless,
            flux: PhotonFlux,
            temperature: Temperature,
            density: Density,
            final_time: Time,
            modifier: fn(&mut Solver, &Configuration),
        ) -> Self {
            let num_outputs = 1000;
            let output_min_exp = -1.0;
            let output_max_exp = final_time.in_megayears().log10() + 0.01;
            let output_times: Vec<_> = (0..num_outputs)
                .map(|i| {
                    let exp = output_min_exp
                        + ((output_max_exp - output_min_exp) / num_outputs as f64 * i as f64);
                    Time::megayears(10.0f64.powf(exp))
                })
                .collect();
            Self {
                init_xhii,
                flux,
                temperature,
                density,
                modifier,
                final_time,
                output_times,
            }
        }

        fn get_solver(&self) -> Solver {
            let length = Length::parsec(1.0);
            let volume = length.cubed();
            let area = volume / length;
            let rate = self.flux * area;

            Solver {
                ionized_hydrogen_fraction: self.init_xhii,
                temperature: self.temperature,
                density: self.density,
                volume,
                length,
                rate,
                scale_factor: Dimensionless::dimensionless(1.0),
                floor: None,
            }
        }

        fn perform_timestep(&self, solver: &mut Solver, timestep: Time, depth: usize) {
            let initial_state = (solver.temperature, solver.ionized_hydrogen_fraction);
            (self.modifier)(solver, self);
            if let Err(_) = solver.try_timestep_update(timestep, Dimensionless::dimensionless(0.1))
            {
                (solver.temperature, solver.ionized_hydrogen_fraction) = initial_state;
                (self.modifier)(solver, self);
                self.perform_timestep(solver, timestep / 2.0, depth + 1);
                self.perform_timestep(solver, timestep / 2.0, depth + 1);
            }
            (self.modifier)(solver, self);
        }

        fn get_state(&self, time: Time, solver: &Solver) -> State {
            let ne = solver.electron_number_density();
            let nh_neutral = solver.neutral_hydrogen_number_density();
            let nh_ionized = solver.ionized_hydrogen_number_density();
            let recombination = solver.case_b_recombination_cooling_rate() * ne * nh_ionized;
            let bremsstrahlung = solver.bremsstrahlung_cooling_rate() * ne * nh_ionized;
            let compton: HeatingRate = solver.compton_cooling_rate() * ne;
            let collisional_excitation =
                solver.collisional_excitation_cooling_rate() * ne * nh_neutral;
            let collisional_ionization =
                solver.collisional_ionization_cooling_rate() * ne * nh_neutral;
            State {
                xhii: solver.ionized_hydrogen_fraction,
                temperature: solver.temperature,
                time,
                recombination,
                bremsstrahlung,
                compton,
                collisional_excitation,
                collisional_ionization,
                ne,
                nh_neutral,
            }
        }

        fn run(&self) -> Vec<State> {
            let mut solver = self.get_solver();
            let mut states = vec![];
            let mut time = Time::zero();

            let timestep = Time::years(10000.0);
            let mut output_times = self.output_times.iter();
            let mut next_output_time = output_times.next().unwrap();
            while time < self.final_time {
                self.perform_timestep(&mut solver, timestep, 0);
                time += timestep;
                if time > *next_output_time {
                    next_output_time = output_times.next().unwrap();
                    states.push(self.get_state(time, &solver));
                }
            }
            states
        }
    }

    fn get_configurations<'a>(
        flux: PhotonFlux,
        init_xhii: &'a [f64],
        temperature: &'a [Temperature],
        density: &'a [Density],
        final_time: Time,
        modifier: fn(&mut Solver, &Configuration),
    ) -> impl Iterator<Item = Configuration> + 'a {
        init_xhii.iter().flat_map(move |init_xhii| {
            temperature.iter().flat_map(move |temperature| {
                density.iter().map(move |density| {
                    Configuration::new(
                        Dimensionless::dimensionless(*init_xhii),
                        flux,
                        *temperature,
                        *density,
                        final_time,
                        modifier.clone(),
                    )
                })
            })
        })
    }

    fn run_configurations(output_file: &str, configurations: impl Iterator<Item = Configuration>) {
        let output_file = Path::new(output_file).to_owned();
        let output_folder = output_file.parent().unwrap();
        fs::create_dir_all(output_folder).unwrap();
        let mut lines = vec![];
        lines.push(
            "flux,init_xHII,init_T,density,t,xHII,T,recomb,brems,compton,coll_ion,coll_ex,ne,nhxi"
                .into(),
        );
        for config in configurations {
            println!(
                "{:?} {:?} {:?} {:?}",
                config.flux, config.density, config.temperature, config.init_xhii
            );
            let states = config.run();
            lines.extend(states.into_iter().map(|state| {
                format!(
                    "{:+e},{:+e},{:+e},{:+e},{:+e},{:+e},{:+e},{:+e},{:+e},{:+e},{:+e},{:+e},{:+e},{:+e}",
                    config.flux.in_photons_per_s_per_cm_squared(),
                    config.init_xhii.value(),
                    config.temperature.in_kelvins(),
                    (config.density / PROTON_MASS).in_per_centimeters_cubed(),
                    state.time.in_megayears(),
                    state.xhii.value(),
                    state.temperature.in_kelvins(),
                    state.recombination.in_ergs_per_centimeters_cubed_per_s(),
                    state.bremsstrahlung.in_ergs_per_centimeters_cubed_per_s(),
                    state.compton.in_ergs_per_centimeters_cubed_per_s(),
                    state
                        .collisional_ionization
                        .in_ergs_per_centimeters_cubed_per_s(),
                    state
                        .collisional_excitation
                        .in_ergs_per_centimeters_cubed_per_s(),
                    state.ne.in_per_centimeters_cubed(),
                    state.nh_neutral.in_per_centimeters_cubed(),
                )
            }));
        }
        fs::write(output_file, lines.join("\n")).unwrap();
    }

    fn as_density(d: f64) -> Density {
        let number_density = NumberDensity::per_centimeters_cubed(d);
        number_density * PROTON_MASS
    }

    fn reset_temp(solver: &mut Solver, config: &Configuration) {
        solver.temperature = config.temperature;
    }

    fn reset_xhii(solver: &mut Solver, config: &Configuration) {
        solver.ionized_hydrogen_fraction = config.init_xhii;
    }

    fn do_nothing(_: &mut Solver, _: &Configuration) {}

    #[test]
    #[ignore]
    fn time_evolution_const_xhii() {
        for (name, flux) in [
            (
                "out/const_xhii",
                PhotonFlux::photons_per_s_per_cm_squared(0.0),
            ),
            (
                "out/const_xhii_flux",
                PhotonFlux::photons_per_s_per_cm_squared(1e5),
            ),
        ] {
            run_configurations(
                name,
                get_configurations(
                    flux,
                    &[1e-10, 0.2, 0.5, 0.8, 1.0],
                    &[
                        Temperature::kelvins(1e3),
                        Temperature::kelvins(1.6e4),
                        Temperature::kelvins(1.8e5),
                        Temperature::kelvins(3e6),
                        Temperature::kelvins(1e8),
                    ],
                    &[
                        as_density(1e-8),
                        as_density(1e-6),
                        as_density(1e-4),
                        as_density(1e-2),
                        as_density(1e0),
                        as_density(1e2),
                    ],
                    Time::megayears(1e4),
                    reset_xhii,
                ),
            );
        }
    }
    #[test]
    #[ignore]
    fn time_evolution_const_temp() {
        for (name, flux) in [
            (
                "out/const_temp",
                PhotonFlux::photons_per_s_per_cm_squared(0.0),
            ),
            (
                "out/const_temp_flux",
                PhotonFlux::photons_per_s_per_cm_squared(1e5),
            ),
        ] {
            run_configurations(
                name,
                get_configurations(
                    flux,
                    &[1e-10, 0.2, 0.5, 0.8, 1.0],
                    &[
                        Temperature::kelvins(1e3),
                        Temperature::kelvins(1.6e4),
                        Temperature::kelvins(3e4),
                        Temperature::kelvins(9e4),
                        Temperature::kelvins(1e6),
                    ],
                    &[
                        as_density(1e-8),
                        as_density(1e-6),
                        as_density(1e-4),
                        as_density(1e-2),
                        as_density(1e0),
                        as_density(1e2),
                    ],
                    Time::megayears(1e4),
                    reset_temp,
                ),
            );
        }
    }

    #[test]
    #[ignore]
    fn time_evolution_free() {
        for (name, flux) in [
            (
                "out/evolution",
                PhotonFlux::photons_per_s_per_cm_squared(0.0),
            ),
            (
                "out/evolution_flux",
                PhotonFlux::photons_per_s_per_cm_squared(1e5),
            ),
        ] {
            run_configurations(
                name,
                get_configurations(
                    flux,
                    &[1e-10, 0.2, 0.5, 0.8, 0.999],
                    &[
                        Temperature::kelvins(1e3),
                        Temperature::kelvins(1.6e4),
                        Temperature::kelvins(3e4),
                        Temperature::kelvins(9e4),
                        Temperature::kelvins(1e6),
                    ],
                    &[
                        as_density(1e-8),
                        as_density(1e-6),
                        as_density(1e-4),
                        as_density(1e-2),
                        as_density(1e0),
                        as_density(1e2),
                    ],
                    Time::megayears(1e4),
                    do_nothing,
                ),
            );
        }
    }

    #[test]
    #[ignore]
    fn rates_over_time() {
        let name = "out/rates";
        let dens = as_density(1e-2);
        let num_temps = 160;
        let temperatures: Vec<_> = (0..num_temps)
            .map(|i| {
                let exp = 4.0 + (0.025 * i as f64);
                Temperature::kelvins(10.0f64.powf(exp))
            })
            .collect();
        let flux = PhotonFlux::zero();
        run_configurations(
            name,
            get_configurations(
                flux,
                &[0.5],
                &temperatures,
                &[dens],
                Time::megayears(5000.0),
                reset_temp,
            ),
        );
    }

    #[test]
    fn fully_ionized_solver() {
        let mut s = Solver {
            ionized_hydrogen_fraction: 1.0.into(),
            temperature: Temperature::kelvins(1791871.5383082589),
            density: Density::grams_per_cubic_centimeters(
                0.000000000000000000000000015411844211187435,
            ),
            volume: Volume::cubic_meters(
                8873284571355481000000000000000000000000000000000000000000000.0,
            ),
            length: Length::kiloparsec(6.709257125565072),
            rate: PhotonRate::photons_per_second(466103097665666700000000000000000000000000000.0),
            scale_factor: 8.35028211377591.into(),
            floor: None,
        };
        s.perform_timestep(Time::megayears(1.0), 0.1.into());
    }

    #[test]
    fn fully_neutral_solver() {
        let mut s = Solver {
            ionized_hydrogen_fraction: 0.0.into(),
            temperature: Temperature::kelvins(1791871.5383082589),
            density: Density::grams_per_cubic_centimeters(
                0.000000000000000000000000015411844211187435,
            ),
            volume: Volume::cubic_meters(
                8873284571355481000000000000000000000000000000000000000000000.0,
            ),
            length: Length::kiloparsec(6.709257125565072),
            rate: PhotonRate::photons_per_second(466103097665666700000000000000000000000000000.0),
            scale_factor: 8.35028211377591.into(),
            floor: None,
        };
        s.perform_timestep(Time::megayears(1.0), 0.1.into());
    }
}<|MERGE_RESOLUTION|>--- conflicted
+++ resolved
@@ -172,20 +172,12 @@
             / (t.powi(3).sqrt() * (const1 * t).sqrt() * ((const1 * t).sqrt() + 1.0).powi(2))
     }
 
-<<<<<<< HEAD
     fn case_b_recombination_rate(&self) -> VolumeRate {
         // let lambda = Temperature::kelvins(315614.0) / self.temperature;
         // VolumeRate::centimeters_cubed_per_s(
         //     2.753e-14 * lambda.powf(1.5) / (1.0 + (lambda / 2.74).powf(0.407)).powf(2.242),
         // )
         VolumeRate::centimeters_cubed_per_s(2.59e-13)
-=======
-    pub fn case_b_recombination_rate(&self) -> VolumeRate {
-        let lambda = Temperature::kelvins(315614.0) / self.temperature;
-        VolumeRate::centimeters_cubed_per_s(
-            2.753e-14 * lambda.powf(1.5) / (1.0 + (lambda / 2.74).powf(0.407)).powf(2.242),
-        )
->>>>>>> 53611972
     }
 
     fn case_b_recombination_rate_derivative(&self) -> Quotient<VolumeRate, Temperature> {
@@ -314,18 +306,11 @@
         num_photons * absorbed_fraction
     }
 
-<<<<<<< HEAD
     fn photoheating_rate(&self, timestep: Time) -> HeatingRate {
         // let num_ionized_hydrogen_atoms = self.num_newly_ionized_hydrogen_atoms(timestep);
         // let ionization_density = num_ionized_hydrogen_atoms / self.volume;
         // ionization_density * (PHOTON_AVERAGE_ENERGY - RYDBERG_CONSTANT) / timestep
         HeatingRate::zero()
-=======
-    pub fn photoheating_rate(&self, timestep: Time) -> HeatingRate {
-        let num_ionized_hydrogen_atoms = self.num_newly_ionized_hydrogen_atoms(timestep);
-        let ionization_density = num_ionized_hydrogen_atoms / self.volume;
-        ionization_density * (PHOTON_AVERAGE_ENERGY - RYDBERG_CONSTANT) / timestep
->>>>>>> 53611972
     }
 
     pub fn photoionization_rate(&self, timestep: Time) -> Rate {
